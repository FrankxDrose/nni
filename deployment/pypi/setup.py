--- conflicted
+++ resolved
@@ -34,11 +34,7 @@
 
 data_files = [('bin', ['node-{}-x64/bin/node'.format(os_type.lower())])]
 if os_type == 'Windows':
-<<<<<<< HEAD
-    data_files = [('.', ['node-{}-x64/node.exe'.format(os_type.lower())])]
-=======
     data_files = [('.\Scripts', ['node-{}/node.exe'.format(os_type.lower())])]
->>>>>>> c7cc8db3
 
 for (dirpath, dirnames, filenames) in walk('./nni'):
     files = [path.normpath(path.join(dirpath, filename)) for filename in filenames]
