--- conflicted
+++ resolved
@@ -272,7 +272,6 @@
     throw Error('getIPV4Address() failed because no valid IPv4 address found.')
 }
 
-<<<<<<< HEAD
 function getRemoteTmpDir(os_spec: string): string {
     if (os_spec == 'linux') {
         return '/tmp';
@@ -281,8 +280,6 @@
     }
 }
 
-export {getRemoteTmpDir, generateParamFileName, getMsgDispatcherCommand, getLogDir, getExperimentRootDir, 
-=======
 /**
  * Get the status of canceled jobs according to the hint isEarlyStopped
  */
@@ -290,6 +287,5 @@
     return isEarlyStopped ? 'EARLY_STOPPED' : 'USER_CANCELED';
 }
 
-export { generateParamFileName, getMsgDispatcherCommand, getLogDir, getExperimentRootDir, getJobCancelStatus,
->>>>>>> e577bafd
+export {getRemoteTmpDir, generateParamFileName, getMsgDispatcherCommand, getLogDir, getExperimentRootDir, getJobCancelStatus,
     getDefaultDatabaseDir, getIPV4Address, mkDirP, delay, prepareUnitTest, parseArg, cleanupUnitTest, uniqueString, randomSelect };