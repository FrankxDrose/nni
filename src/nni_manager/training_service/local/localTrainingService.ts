/**
 * Copyright (c) Microsoft Corporation
 * All rights reserved.
 *
 * MIT License
 *
 * Permission is hereby granted, free of charge, to any person obtaining a copy of this software and associated
 * documentation files (the "Software"), to deal in the Software without restriction, including without limitation
 * the rights to use, copy, modify, merge, publish, distribute, sublicense, and/or sell copies of the Software, and
 * to permit persons to whom the Software is furnished to do so, subject to the following conditions:
 * The above copyright notice and this permission notice shall be included in all copies or substantial portions of the Software.
 *
 * THE SOFTWARE IS PROVIDED *AS IS*, WITHOUT WARRANTY OF ANY KIND, EXPRESS OR IMPLIED, INCLUDING
 * BUT NOT LIMITED TO THE WARRANTIES OF MERCHANTABILITY, FITNESS FOR A PARTICULAR PURPOSE AND
 * NONINFRINGEMENT. IN NO EVENT SHALL THE AUTHORS OR COPYRIGHT HOLDERS BE LIABLE FOR ANY CLAIM,
 * DAMAGES OR OTHER LIABILITY, WHETHER IN AN ACTION OF CONTRACT, TORT OR OTHERWISE, ARISING FROM,
 * OUT OF OR IN CONNECTION WITH THE SOFTWARE OR THE USE OR OTHER DEALINGS IN THE SOFTWARE.
 */

'use strict';
<<<<<<< HEAD
import * as assert from 'assert';
=======
>>>>>>> c7cc8db3
import * as cpp from 'child-process-promise';
import * as cp from 'child_process';
import { EventEmitter } from 'events';
import * as fs from 'fs';
import * as path from 'path';
import * as ts from 'tail-stream';
import { NNIError, NNIErrorNames } from '../../common/errors';
import { getInitTrialSequenceId } from '../../common/experimentStartupInfo';
import { getLogger, Logger } from '../../common/log';
import {
    HostJobApplicationForm, HyperParameters, JobApplicationForm, TrainingService, TrialJobApplicationForm,
    TrialJobDetail, TrialJobMetric, TrialJobStatus
} from '../../common/trainingService';
<<<<<<< HEAD
import { delay, generateParamFileName, getExperimentRootDir, uniqueString, getJobCancelStatus, isAlive, getNewLine } from '../../common/utils';
import { execMkdir, getScriptName, execScript, setEnvironmentVariable, execNewFile } from '../common/util'
=======
import { delay, generateParamFileName, getExperimentRootDir, getJobCancelStatus, uniqueString, isAlive, getNewLine } from '../../common/utils';
import { execMkdir, getScriptName, execScript, setEnvironmentVariable, execNewFile } from '../common/util'
import { TrialConfig } from '../common/trialConfig';
import { TrialConfigMetadataKey } from '../common/trialConfigMetadataKey';
import { GPUScheduler } from './gpuScheduler';
>>>>>>> c7cc8db3

const tkill = require('tree-kill');

/**
 * Decode a command
 * @param Buffer binary incoming data
 * @returns a tuple of (success, commandType, content, remain)
 *          success: true if the buffer contains at least one complete command; otherwise false
 *          remain: remaining data after the first command
 */
// tslint:disable-next-line:informative-docs
function decodeCommand(data: Buffer): [boolean, string, string, Buffer] {
    if (data.length < 8) {
        return [false, '', '', data];
    }
    const commandType: string = data.slice(0, 2).toString();
    const contentLength: number = parseInt(data.slice(2, 8).toString(), 10);
    if (data.length < contentLength + 8) {
        return [false, '', '', data];
    }
    const content: string = data.slice(8, contentLength + 8).toString();
    const remain: Buffer = data.slice(contentLength + 8);

    return [true, commandType, content, remain];
}

/**
 * LocalTrialJobDetail
 */
class LocalTrialJobDetail implements TrialJobDetail {
    public id: string;
    public status: TrialJobStatus;
    public submitTime: number;
    public startTime?: number;
    public endTime?: number;
    public tags?: string[];
    public url?: string;
    public workingDirectory: string;
    public form: JobApplicationForm;
    public sequenceId: number;
    public pid?: number;
    public gpuIndices?: number[];

    constructor(
        id: string, status: TrialJobStatus, submitTime: number,
        workingDirectory: string, form: JobApplicationForm, sequenceId: number) {
        this.id = id;
        this.status = status;
        this.submitTime = submitTime;
        this.workingDirectory = workingDirectory;
        this.form = form;
        this.url = `file://localhost:${workingDirectory}`;
        this.sequenceId = sequenceId;
        this.gpuIndices = [];
    }
}

/**
 * Local training service config
 */
class LocalConfig {
    public gpuIndices?: string;
    constructor(gpuIndices?: string) {
        if (gpuIndices !== undefined) {
            this.gpuIndices = gpuIndices;
        }
    }
}

/**
 * Local machine training service
 */
class LocalTrainingService implements TrainingService {
    private eventEmitter: EventEmitter;
    private jobMap: Map<string, LocalTrialJobDetail>;
    private jobQueue: string[];
    private initialized: boolean;
    private stopping: boolean;
    private rootDir!: string;
    private trialSequenceId: number;
    private gpuScheduler!: GPUScheduler;
    private occupiedGpuIndices: Set<number>;
    private designatedGpuIndices!: Set<number>;
    private log: Logger;
    private localTrailConfig?: TrialConfig;
    private localConfig?: LocalConfig;
    private isMultiPhase: boolean = false;
    private jobStreamMap: Map<string, ts.Stream>;

    constructor() {
        this.eventEmitter = new EventEmitter();
        this.jobMap = new Map<string, LocalTrialJobDetail>();
        this.jobQueue = [];
        this.initialized = false;
        this.stopping = false;
        this.log = getLogger();
        this.trialSequenceId = -1;
        this.jobStreamMap = new Map<string, ts.Stream>();
        this.log.info('Construct local machine training service.');
        this.occupiedGpuIndices = new Set<number>();
    }

    public async run(): Promise<void> {
        this.log.info('Run local machine training service.');
        const longRunningTasks: Promise<void>[] = [this.runJobLoop()];
        if (this.gpuScheduler !== undefined) {
            longRunningTasks.push(this.gpuScheduler.run());
        }
        await Promise.all(longRunningTasks);
        this.log.info('Local machine training service exit.');
    }

    public async listTrialJobs(): Promise<TrialJobDetail[]> {
        const jobs: TrialJobDetail[] = [];
        for (const key of this.jobMap.keys()) {
            const trialJob: TrialJobDetail = await this.getTrialJob(key);
            if (trialJob.form.jobType === 'TRIAL') {
                jobs.push(trialJob);
            }
        }

        return jobs;
    }

    public async getTrialJob(trialJobId: string): Promise<TrialJobDetail> {
        const trialJob: LocalTrialJobDetail | undefined = this.jobMap.get(trialJobId);
        if (trialJob === undefined) {
            throw new NNIError(NNIErrorNames.NOT_FOUND, 'Trial job not found');
        }
        if (trialJob.form.jobType === 'HOST') {
            return this.getHostJob(trialJobId);
        }
        if (trialJob.status === 'RUNNING') {
            let alive: boolean = await isAlive(trialJob.pid);
            if (!alive) {
                trialJob.endTime = Date.now();
                this.setTrialJobStatus(trialJob, 'FAILED');
                try {
                    const state: string = await fs.promises.readFile(path.join(trialJob.workingDirectory, '.nni', 'state'), 'utf8');
                    const match: RegExpMatchArray | null = state.trim()
                        .match(/^(\d+)\s+(\d+)/);
                    if (match !== null) {
                        const { 1: code, 2: timestamp } = match;
                        if (parseInt(code, 10) === 0) {
                            this.setTrialJobStatus(trialJob, 'SUCCEEDED');
                        }
                        trialJob.endTime = parseInt(timestamp, 10);
                    }
                } catch (error) {
                    //ignore
                }
                this.log.debug(`trailJob status update: ${trialJobId}, ${trialJob.status}`);
            }
        }

        return trialJob;
    }

    public addTrialJobMetricListener(listener: (metric: TrialJobMetric) => void): void {
        this.eventEmitter.on('metric', listener);
    }

    public removeTrialJobMetricListener(listener: (metric: TrialJobMetric) => void): void {
        this.eventEmitter.off('metric', listener);
    }

    public submitTrialJob(form: JobApplicationForm): Promise<TrialJobDetail> {
        if (form.jobType === 'HOST') {
            return this.runHostJob(<HostJobApplicationForm>form);
        } else if (form.jobType === 'TRIAL') {
            const trialJobId: string = uniqueString(5);
            const trialJobDetail: LocalTrialJobDetail = new LocalTrialJobDetail(
                trialJobId,
                'WAITING',
                Date.now(),
                path.join(this.rootDir, 'trials', trialJobId),
                form,
                this.generateSequenceId()
            );
            this.jobQueue.push(trialJobId);
            this.jobMap.set(trialJobId, trialJobDetail);

            this.log.debug(`submitTrialJob: return: ${JSON.stringify(trialJobDetail)} `);

            return Promise.resolve(trialJobDetail);
        } else {
            return Promise.reject(new Error(`Job form not supported: ${JSON.stringify(form)}`));
        }
    }

    /**
     * Update trial job for multi-phase
     * @param trialJobId trial job id
     * @param form job application form
     */
    public async updateTrialJob(trialJobId: string, form: JobApplicationForm): Promise<TrialJobDetail> {
        const trialJobDetail: undefined | TrialJobDetail = this.jobMap.get(trialJobId);
        if (trialJobDetail === undefined) {
            throw new Error(`updateTrialJob failed: ${trialJobId} not found`);
        }
        if (form.jobType === 'TRIAL') {
            await this.writeParameterFile(trialJobDetail.workingDirectory, (<TrialJobApplicationForm>form).hyperParameters);
        } else {
            throw new Error(`updateTrialJob failed: jobType ${form.jobType} not supported.`);
        }

        return trialJobDetail;
    }

    /**
     * Is multiphase job supported in current training service
     */
    public get isMultiPhaseJobSupported(): boolean {
        return true;
    }

    public async cancelTrialJob(trialJobId: string, isEarlyStopped: boolean = false): Promise<void> {
        const trialJob: LocalTrialJobDetail | undefined = this.jobMap.get(trialJobId);
        if (trialJob === undefined) {
            throw new NNIError(NNIErrorNames.NOT_FOUND, 'Trial job not found');
        }
        if (trialJob.pid === undefined) {
            this.setTrialJobStatus(trialJob, 'USER_CANCELED');

            return Promise.resolve();
        }
        if (trialJob.form.jobType === 'TRIAL') {
            await tkill(trialJob.pid, 'SIGKILL');
        } else if (trialJob.form.jobType === 'HOST') {
            await cpp.exec(`pkill -9 -P ${trialJob.pid}`);
        } else {
            throw new Error(`Job type not supported: ${trialJob.form.jobType}`);
        }
        this.setTrialJobStatus(trialJob, getJobCancelStatus(isEarlyStopped));

        return Promise.resolve();
    }

    public async setClusterMetadata(key: string, value: string): Promise<void> {
        if (!this.initialized) {
            this.rootDir = getExperimentRootDir();
            if(!fs.existsSync(this.rootDir)){
                await cpp.exec(`powershell.exe mkdir ${this.rootDir}`);
            }
            this.initialized = true;
        }
        switch (key) {
            case TrialConfigMetadataKey.TRIAL_CONFIG:
                this.localTrailConfig = <TrialConfig>JSON.parse(value);
                // Parse trial config failed, throw Error
                if (!this.localTrailConfig) {
                    throw new Error('trial config parsed failed');
                }
                this.log.info(`required GPU number is ${this.localTrailConfig.gpuNum}`);
                if (this.gpuScheduler === undefined && this.localTrailConfig.gpuNum > 0) {
                    this.gpuScheduler = new GPUScheduler();
                }
                break;
            case TrialConfigMetadataKey.LOCAL_CONFIG:
                this.localConfig = <LocalConfig>JSON.parse(value);
                this.log.info(`Specified GPU indices: ${this.localConfig.gpuIndices}`);
                if (this.localConfig.gpuIndices !== undefined) {
                    this.designatedGpuIndices = new Set(this.localConfig.gpuIndices.split(',')
                            .map((x: string) => parseInt(x, 10)));
                    if (this.designatedGpuIndices.size === 0) {
                        throw new Error('gpuIndices can not be empty if specified.');
                    }
                }
                break;
            case TrialConfigMetadataKey.MULTI_PHASE:
                this.isMultiPhase = (value === 'true' || value === 'True');
                break;
            default:
        }
    }

    public getClusterMetadata(key: string): Promise<string> {
        switch (key) {
            case TrialConfigMetadataKey.TRIAL_CONFIG:
                let getResult: Promise<string>;
                if (!this.localTrailConfig) {
                    getResult = Promise.reject(new NNIError(NNIErrorNames.NOT_FOUND, `${key} is never set yet`));
                } else {
                    getResult = Promise.resolve(!this.localTrailConfig ? '' : JSON.stringify(this.localTrailConfig));
                }

                return getResult;
            default:
                return Promise.reject(new NNIError(NNIErrorNames.NOT_FOUND, 'Key not found'));
        }
    }

    public async cleanUp(): Promise<void> {
        this.log.info('Stopping local machine training service...');
        this.stopping = true;
        for (const stream of this.jobStreamMap.values()) {
            stream.destroy();
        }
        if (this.gpuScheduler !== undefined) {
            await this.gpuScheduler.stop();
        }

        return Promise.resolve();
    }

    private onTrialJobStatusChanged(trialJob: LocalTrialJobDetail, oldStatus: TrialJobStatus): void {
        //if job is not running, destory job stream
        if (['SUCCEEDED', 'FAILED', 'USER_CANCELED', 'SYS_CANCELED', 'EARLY_STOPPED'].includes(trialJob.status)) {
            if (this.jobStreamMap.has(trialJob.id)) {
                const stream: ts.Stream | undefined = this.jobStreamMap.get(trialJob.id);
                if (!stream) {
                    throw new Error(`Could not find stream in trial ${trialJob.id}`);
                }
                stream.destroy();
                this.jobStreamMap.delete(trialJob.id);
            }
        }
        if (trialJob.gpuIndices !== undefined && trialJob.gpuIndices.length > 0 && this.gpuScheduler !== undefined) {
            if (oldStatus === 'RUNNING' && trialJob.status !== 'RUNNING') {
                for (const index of trialJob.gpuIndices) {
                    this.occupiedGpuIndices.delete(index);
                }
            }
        }
    }

    private getEnvironmentVariables(
        trialJobDetail: TrialJobDetail,
        resource: { gpuIndices: number[] }): { key: string; value: string }[] {
        const envVariables: { key: string; value: string }[] = [
            { key: 'NNI_PLATFORM', value: 'local' },
            { key: 'NNI_SYS_DIR', value: trialJobDetail.workingDirectory },
            { key: 'NNI_TRIAL_JOB_ID', value: trialJobDetail.id },
            { key: 'NNI_OUTPUT_DIR', value: trialJobDetail.workingDirectory },
            { key: 'NNI_TRIAL_SEQ_ID', value: trialJobDetail.sequenceId.toString() },
            { key: 'MULTI_PHASE', value: this.isMultiPhase.toString() }
        ];

        envVariables.push({
            key: 'CUDA_VISIBLE_DEVICES',
            value: this.gpuScheduler === undefined ? '-1' : resource.gpuIndices.join(',')
        });

        return envVariables;
    }

    private setExtraProperties(trialJobDetail: LocalTrialJobDetail, resource: { gpuIndices: number[] }): void {
        trialJobDetail.gpuIndices = resource.gpuIndices;
    }

    private tryGetAvailableResource(): [boolean, { gpuIndices: number[]}] {
        if (this.localTrailConfig === undefined) {
            throw new Error('localTrailConfig is not initialized!');
        }

        const resource: { gpuIndices: number[] } = { gpuIndices: [] };
        if (this.gpuScheduler === undefined) {
            return [true, resource];
        }

        let selectedGPUIndices: number[] = this.gpuScheduler.getAvailableGPUIndices()
            .filter((index: number) => !this.occupiedGpuIndices.has(index));

        if (this.designatedGpuIndices !== undefined) {
            this.checkSpecifiedGpuIndices();
            selectedGPUIndices = selectedGPUIndices.filter((index: number) => this.designatedGpuIndices.has(index));
        }

        if (selectedGPUIndices.length < this.localTrailConfig.gpuNum) {
            return [false, resource];
        }

        selectedGPUIndices.splice(this.localTrailConfig.gpuNum);
        Object.assign(resource, { gpuIndices: selectedGPUIndices });

        return [true, resource];
    }

    private checkSpecifiedGpuIndices(): void {
        const gpuCount: number = this.gpuScheduler.getSystemGpuCount();
        if (this.designatedGpuIndices !== undefined) {
            for (const index of this.designatedGpuIndices) {
                if (index >= gpuCount) {
                    throw new Error(`Specified GPU index not found: ${index}`);
                }
            }
        }
    }

    private occupyResource(resource: {gpuIndices: number[]}): void {
        if (this.gpuScheduler !== undefined) {
            for (const index of resource.gpuIndices) {
                this.occupiedGpuIndices.add(index);
            }
        }
    }

    private async runJobLoop(): Promise<void> {
        while (!this.stopping) {
            while (!this.stopping && this.jobQueue.length !== 0) {
                const trialJobId: string = this.jobQueue[0];
                const trialJobDeatil: LocalTrialJobDetail | undefined = this.jobMap.get(trialJobId);
                if (trialJobDeatil !== undefined && trialJobDeatil.status === 'WAITING') {
                    const [success, resource] = this.tryGetAvailableResource();
                    if (!success) {
                        break;
                    }
                    this.occupyResource(resource);
                    await this.runTrialJob(trialJobId, resource);
                }
                this.jobQueue.shift();
            }
            await delay(5000);
        }
    }

    private setTrialJobStatus(trialJob: LocalTrialJobDetail, newStatus: TrialJobStatus): void {
        if (trialJob.status !== newStatus) {
            const oldStatus: TrialJobStatus = trialJob.status;
            trialJob.status = newStatus;
            this.onTrialJobStatusChanged(trialJob, oldStatus);
        }
    }

    private getScript(localTrailConfig: TrialConfig, workingDirectory: string): string[]{
        let script: string[] = [];
        if (process.platform === "win32") {
            script.push(
                `cmd /c ${localTrailConfig.command} 2>${path.join(workingDirectory, 'stderr')}`,
                `$NOW_DATE = [int64](([datetime]::UtcNow)-(get-date "1/1/1970")).TotalSeconds`,
                `$NOW_DATE = "$NOW_DATE" + "000"`,
                `Write $LASTEXITCODE " " $NOW_DATE  | Out-File ${path.join(workingDirectory, '.nni', 'state')} -NoNewline -encoding utf8`);
        }
        else{
            script.push(
                `eval ${localTrailConfig.command} 2>${path.join(workingDirectory, 'stderr')}`,
                `echo $? \`date +%s000\` >${path.join(workingDirectory, '.nni', 'state')}`);
        }
        return script;
    }

<<<<<<< HEAD
    private async runTrialJob(trialJobId: string, resource: {}): Promise<void> {
=======
    private async runTrialJob(trialJobId: string, resource: {gpuIndices: number[]}): Promise<void> {
>>>>>>> c7cc8db3
        const trialJobDetail: LocalTrialJobDetail = <LocalTrialJobDetail>this.jobMap.get(trialJobId);
        const variables: { key: string; value: string }[] = this.getEnvironmentVariables(trialJobDetail, resource);

        if (!this.localTrailConfig) {
            throw new Error('trial config is not initialized');
        }
        const runScriptLines: string[] = [];
        if (process.platform !== "win32"){
            runScriptLines.push('#!/bin/bash');
        }
        runScriptLines.push(`cd ${this.localTrailConfig.codeDir}`);
        for (const variable of variables) {
            runScriptLines.push(setEnvironmentVariable(variable));
        }
        const scripts: string[] = this.getScript(this.localTrailConfig, trialJobDetail.workingDirectory);
        scripts.forEach(script => {
            runScriptLines.push(script); 
        });
        await execMkdir(trialJobDetail.workingDirectory);
        await execMkdir(path.join(trialJobDetail.workingDirectory, '.nni'));
        await execNewFile(path.join(trialJobDetail.workingDirectory, '.nni', 'metrics'));
        const scriptName: string = getScriptName('run');
        await fs.promises.writeFile(path.join(trialJobDetail.workingDirectory, scriptName), runScriptLines.join(getNewLine()), { encoding: 'utf8', mode: 0o777 });
        await this.writeParameterFile(trialJobDetail.workingDirectory, (<TrialJobApplicationForm>trialJobDetail.form).hyperParameters);
        const trialJobProcess: cp.ChildProcess = execScript(path.join(trialJobDetail.workingDirectory, scriptName));
        this.setTrialJobStatus(trialJobDetail, 'RUNNING');
        trialJobDetail.startTime = Date.now();
        trialJobDetail.pid = trialJobProcess.pid;
        this.setExtraProperties(trialJobDetail, resource);

        let buffer: Buffer = Buffer.alloc(0);
        const stream: ts.Stream = ts.createReadStream(path.join(trialJobDetail.workingDirectory, '.nni', 'metrics'));
        stream.on('data', (data: Buffer) => {
            buffer = Buffer.concat([buffer, data]);
            while (buffer.length > 0) {
                const [success, , content, remain] = decodeCommand(buffer);
                if (!success) {
                    break;
                }
                this.eventEmitter.emit('metric', {
                    id: trialJobDetail.id,
                    data: content
                });
                this.log.debug(`Sending metrics, job id: ${trialJobDetail.id}, metrics: ${content}`);
                buffer = remain;
            }
        });

        this.jobStreamMap.set(trialJobDetail.id, stream);
    }

    private async runHostJob(form: HostJobApplicationForm): Promise<TrialJobDetail> {
        const jobId: string = uniqueString(5);
        const workDir: string = path.join(this.rootDir, 'hostjobs', jobId);
        await cpp.exec(`mkdir -p ${workDir}`);
        const wrappedCmd: string = `cd ${workDir} && ${form.cmd}>stdout 2>stderr`;
        this.log.debug(`runHostJob: command: ${wrappedCmd}`);
        const process: cp.ChildProcess = cp.exec(wrappedCmd);
        const jobDetail: LocalTrialJobDetail = {
            id: jobId,
            status: 'RUNNING',
            submitTime: Date.now(),
            workingDirectory: workDir,
            form: form,
            sequenceId: this.generateSequenceId(),
            pid: process.pid
        };
        this.jobMap.set(jobId, jobDetail);
        this.log.debug(`runHostJob: return: ${JSON.stringify(jobDetail)} `);

        return jobDetail;
    }

    private async getHostJob(jobId: string): Promise<TrialJobDetail> {
        const jobDetail: LocalTrialJobDetail | undefined = this.jobMap.get(jobId);
        if (jobDetail === undefined) {
            throw new NNIError(NNIErrorNames.NOT_FOUND, `Host Job not found: ${jobId}`);
        }
        try {
            await cpp.exec(`kill -0 ${jobDetail.pid}`);

            return jobDetail;
        } catch (error) {
            if (error instanceof Error) {
                this.log.debug(`getHostJob: error: ${error.message}`);
                this.jobMap.delete(jobId);
                throw new NNIError(NNIErrorNames.NOT_FOUND, `Host Job not found: ${error.message}`);
            } else {
                throw error;
            }
        }
    }

    private async writeParameterFile(directory: string, hyperParameters: HyperParameters): Promise<void> {
        const filepath: string = path.join(directory, generateParamFileName(hyperParameters));
        await fs.promises.writeFile(filepath, hyperParameters.value, { encoding: 'utf8' });
    }

    private generateSequenceId(): number {
        if (this.trialSequenceId === -1) {
            this.trialSequenceId = getInitTrialSequenceId();
        }

        return this.trialSequenceId++;
    }
}

export { LocalTrainingService };<|MERGE_RESOLUTION|>--- conflicted
+++ resolved
@@ -18,10 +18,6 @@
  */
 
 'use strict';
-<<<<<<< HEAD
-import * as assert from 'assert';
-=======
->>>>>>> c7cc8db3
 import * as cpp from 'child-process-promise';
 import * as cp from 'child_process';
 import { EventEmitter } from 'events';
@@ -35,16 +31,11 @@
     HostJobApplicationForm, HyperParameters, JobApplicationForm, TrainingService, TrialJobApplicationForm,
     TrialJobDetail, TrialJobMetric, TrialJobStatus
 } from '../../common/trainingService';
-<<<<<<< HEAD
-import { delay, generateParamFileName, getExperimentRootDir, uniqueString, getJobCancelStatus, isAlive, getNewLine } from '../../common/utils';
-import { execMkdir, getScriptName, execScript, setEnvironmentVariable, execNewFile } from '../common/util'
-=======
 import { delay, generateParamFileName, getExperimentRootDir, getJobCancelStatus, uniqueString, isAlive, getNewLine } from '../../common/utils';
 import { execMkdir, getScriptName, execScript, setEnvironmentVariable, execNewFile } from '../common/util'
 import { TrialConfig } from '../common/trialConfig';
 import { TrialConfigMetadataKey } from '../common/trialConfigMetadataKey';
 import { GPUScheduler } from './gpuScheduler';
->>>>>>> c7cc8db3
 
 const tkill = require('tree-kill');
 
@@ -486,11 +477,7 @@
         return script;
     }
 
-<<<<<<< HEAD
-    private async runTrialJob(trialJobId: string, resource: {}): Promise<void> {
-=======
     private async runTrialJob(trialJobId: string, resource: {gpuIndices: number[]}): Promise<void> {
->>>>>>> c7cc8db3
         const trialJobDetail: LocalTrialJobDetail = <LocalTrialJobDetail>this.jobMap.get(trialJobId);
         const variables: { key: string; value: string }[] = this.getEnvironmentVariables(trialJobDetail, resource);
 
