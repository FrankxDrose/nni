--- conflicted
+++ resolved
@@ -24,14 +24,9 @@
 import { TrialJobDetail } from '../../common/trainingService';
 import { randomSelect } from '../../common/utils';
 import { GPUInfo } from '../common/gpuData';
-<<<<<<< HEAD
-import { RemoteMachineTrialJobDetail, parseGpuIndices, RemoteMachineMeta, RemoteMachineScheduleResult, ScheduleResultType, SSHClientManager } from './remoteMachineData';
-import { TrialJobDetail } from 'common/trainingService';
-=======
 import {
     parseGpuIndices, RemoteMachineMeta, RemoteMachineScheduleResult, RemoteMachineTrialJobDetail, ScheduleResultType, SSHClientManager
 } from './remoteMachineData';
->>>>>>> a373dbcb
 
 /**
  * A simple GPU scheduler implementation
@@ -96,23 +91,6 @@
      * remove the job's gpu reversion
      */
     public removeGpuReservation(trialJobId: string, trialJobMap: Map<string, RemoteMachineTrialJobDetail>): void {
-<<<<<<< HEAD
-        let trialJobDetail: RemoteMachineTrialJobDetail | undefined = trialJobMap.get(trialJobId);
-        if(trialJobDetail === undefined) {
-            throw new Error(`could not get trialJobDetail by id ${trialJobId}`);
-        } 
-        if (trialJobDetail.rmMeta !== undefined && 
-            trialJobDetail.rmMeta.occupiedGpuIndexMap !== undefined && 
-            trialJobDetail.gpuIndices !== undefined && 
-            trialJobDetail.gpuIndices.length > 0) {
-            for (const gpuInfo of trialJobDetail.gpuIndices) {
-                let num: number | undefined = trialJobDetail.rmMeta.occupiedGpuIndexMap.get(gpuInfo.index);
-                if(num !== undefined) {
-                    if(num === 1) {
-                        trialJobDetail.rmMeta.occupiedGpuIndexMap.delete(gpuInfo.index);
-                    } else {
-                        trialJobDetail.rmMeta.occupiedGpuIndexMap.set(gpuInfo.index, num - 1)
-=======
         const trialJobDetail: RemoteMachineTrialJobDetail | undefined = trialJobMap.get(trialJobId);
         if (trialJobDetail === undefined) {
             throw new Error(`could not get trialJobDetail by id ${trialJobId}`);
@@ -128,7 +106,6 @@
                         trialJobDetail.rmMeta.occupiedGpuIndexMap.delete(gpuInfo.index);
                     } else {
                         trialJobDetail.rmMeta.occupiedGpuIndexMap.set(gpuInfo.index, num - 1);
->>>>>>> a373dbcb
                     }
                 }
             }
@@ -187,17 +164,10 @@
                     // We should NOT allocate this GPU
                     // if users set useActiveGpu, use the gpu whether there is another activeProcess
                     if (designatedGpuIndices === undefined || designatedGpuIndices.has(gpuInfo.index)) {
-<<<<<<< HEAD
-                        if(rmMeta.occupiedGpuIndexMap !== undefined) {
-                            let num = rmMeta.occupiedGpuIndexMap.get(gpuInfo.index);
-                            let maxTrialNumPerGpu: number = rmMeta.maxTrialNumPerGpu? rmMeta.maxTrialNumPerGpu: 1;
-                            if((num === undefined && (!rmMeta.useActiveGpu && gpuInfo.activeProcessNum === 0 || rmMeta.useActiveGpu)) ||
-=======
                         if (rmMeta.occupiedGpuIndexMap !== undefined) {
                             const num: number | undefined = rmMeta.occupiedGpuIndexMap.get(gpuInfo.index);
                             const maxTrialNumPerGpu: number = rmMeta.maxTrialNumPerGpu ? rmMeta.maxTrialNumPerGpu : 1;
                             if ((num === undefined && (!rmMeta.useActiveGpu && gpuInfo.activeProcessNum === 0 || rmMeta.useActiveGpu)) ||
->>>>>>> a373dbcb
                                (num !== undefined && num < maxTrialNumPerGpu)) {
                                 availableGPUs.push(gpuInfo);
                             }
@@ -230,15 +200,6 @@
         assert(gpuInfos.length >= requiredGPUNum);
         const allocatedGPUs: GPUInfo[] = this.selectGPUsForTrial(gpuInfos, requiredGPUNum);
         allocatedGPUs.forEach((gpuInfo: GPUInfo) => {
-<<<<<<< HEAD
-            if(rmMeta.occupiedGpuIndexMap !== undefined) {
-                let num = rmMeta.occupiedGpuIndexMap.get(gpuInfo.index);
-                if(num === undefined) {
-                    num = 0;
-                }
-                rmMeta.occupiedGpuIndexMap.set(gpuInfo.index, num + 1);
-            }else {
-=======
             if (rmMeta.occupiedGpuIndexMap !== undefined) {
                 let num: number | undefined = rmMeta.occupiedGpuIndexMap.get(gpuInfo.index);
                 if (num === undefined) {
@@ -246,16 +207,11 @@
                 }
                 rmMeta.occupiedGpuIndexMap.set(gpuInfo.index, num + 1);
             } else {
->>>>>>> a373dbcb
                 throw new Error(`Machine ${rmMeta.ip} occupiedGpuIndexMap initialize error!`);
             }
         });
         trialJobDetail.gpuIndices = allocatedGPUs;
         trialJobDetail.rmMeta = rmMeta;
-<<<<<<< HEAD
-=======
-
->>>>>>> a373dbcb
         return {
             resultType: ScheduleResultType.SUCCEED,
             scheduleInfo: {
