# 常见问答

此页为常见问题

### tmp 目录没空间了

nnictl 在执行时，使用 tmp 目录作为临时目录来复制 codeDir 下的文件。 当遇到下列错误时，先试试清空 **tmp** 目录。

> OSError: [Errno 28] No space left on device

### OpenPAI 模式下无法获得 Trial 的数据

在 OpenPAI 的训练模式下，NNI 管理器会在端口 51189 启动一个 RESTful 服务，来接收 OpenPAI 集群中 Trial 任务的指标数据。 如果在 OpenPAI 模式下的网页中不能看到任何指标，需要检查 51189 端口是否在防火墙规则中已打开。

### 安装时出现 Segmentation Fault (core dumped)

> make: *** [install-XXX] Segmentation fault (core dumped)

可依次试试以下方法：

* 更新或重新安装 Python 中的 pip： `python3 -m pip install -U pip`
* 在安装 NNI 时，添加 `--no-cache-dir` 参数：`python3 -m pip install nni --no-cache-dir`

### Job management error: getIPV4Address() failed because os.networkInterfaces().eth0 is undefined.

计算机没有 eth0 设备，需要在配置中设置 [nniManagerIp](ExperimentConfig.md)。

### 运行时间超过了 MaxDuration ，但没有停止

当 Experiment 到达最长运行时间时，nniManager 不会创建新的 Trial ，但除非手动停止 Experiment，运行中的 Trial 会继续运行直到结束。

### 使用 `nnictl stop` 无法停止 Experiment

如果在实验运行时，升级了 nni 或删除了一些配置文件，会因为丢失配置文件而出现这类错误。 可以使用 `ps -ef | grep node` 命令来找到 Experiment 的 pid，并用 `kill -9 {pid}` 命令来停止 Experiment 进程。

### 无法在虚拟机的 NNI 网页中看到 `指标数据`

将虚拟机的网络配置为桥接模式来让虚拟机能被网络访问，并确保虚拟机的防火墙没有禁止相关端口。

### 无法打开 Web 界面的链接
<<<<<<< HEAD

无法打开 Web 界面的链接可能有以下几个原因：

* http://127.0.0.1，http://172.17.0.1 以及 http://10.0.0.15 都是 localhost。如果在服务器或远程计算机上启动 Experiment， 可将此 IP 替换为所连接的 IP 来查看 Web 界面，如 http://[远程连接的地址]:8080
* 如果使用服务器 IP 后还是无法看到 Web 界面，可检查此服务器上是否有防火墙或需要代理。 或使用此运行 NNI Experiment 的服务器上的浏览器来查看 Web 界面。
* 另一个可能的原因是 Experiment 启动失败了，NNI 无法读取 Experiment 的信息。 可在如下目录中查看 NNIManager 的日志： ~/nni/experiment/[your_experiment_id] /log/nnimanager.log

### Windows 本机模式
=======
>>>>>>> 139de6a7

无法打开 Web 界面的链接可能有以下几个原因：

* http://127.0.0.1，http://172.17.0.1 以及 http://10.0.0.15 都是 localhost。如果在服务器或远程计算机上启动 Experiment， 可将此 IP 替换为所连接的 IP 来查看 Web 界面，如 http://[远程连接的地址]:8080
* 如果使用服务器 IP 后还是无法看到 Web 界面，可检查此服务器上是否有防火墙或需要代理。 或使用此运行 NNI Experiment 的服务器上的浏览器来查看 Web 界面。
* 另一个可能的原因是 Experiment 启动失败了，NNI 无法读取 Experiment 的信息。 可在如下目录中查看 NNIManager 的日志： ~/nni/experiment/[your_experiment_id] /log/nnimanager.log

### NNI on Windows problems

Please refer to [NNI on Windows](NniOnWindows.md)

### 帮助改进

在创建新问题前，请在 https://github.com/Microsoft/nni/issues 查看是否有人已经报告了相似的问题。<|MERGE_RESOLUTION|>--- conflicted
+++ resolved
@@ -38,7 +38,6 @@
 将虚拟机的网络配置为桥接模式来让虚拟机能被网络访问，并确保虚拟机的防火墙没有禁止相关端口。
 
 ### 无法打开 Web 界面的链接
-<<<<<<< HEAD
 
 无法打开 Web 界面的链接可能有以下几个原因：
 
@@ -47,16 +46,6 @@
 * 另一个可能的原因是 Experiment 启动失败了，NNI 无法读取 Experiment 的信息。 可在如下目录中查看 NNIManager 的日志： ~/nni/experiment/[your_experiment_id] /log/nnimanager.log
 
 ### Windows 本机模式
-=======
->>>>>>> 139de6a7
-
-无法打开 Web 界面的链接可能有以下几个原因：
-
-* http://127.0.0.1，http://172.17.0.1 以及 http://10.0.0.15 都是 localhost。如果在服务器或远程计算机上启动 Experiment， 可将此 IP 替换为所连接的 IP 来查看 Web 界面，如 http://[远程连接的地址]:8080
-* 如果使用服务器 IP 后还是无法看到 Web 界面，可检查此服务器上是否有防火墙或需要代理。 或使用此运行 NNI Experiment 的服务器上的浏览器来查看 Web 界面。
-* 另一个可能的原因是 Experiment 启动失败了，NNI 无法读取 Experiment 的信息。 可在如下目录中查看 NNIManager 的日志： ~/nni/experiment/[your_experiment_id] /log/nnimanager.log
-
-### NNI on Windows problems
 
 Please refer to [NNI on Windows](NniOnWindows.md)
 
